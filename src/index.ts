import * as r from 'request';  // Only for type declarations
import fetch, * as f from 'node-fetch';
import {PassThrough} from 'stream';
import * as uuid from 'uuid';

// tslint:disable-next-line variable-name
const HttpsProxyAgent = require('https-proxy-agent');

export class RequestError extends Error {
  code?: number;
}

interface Headers {
  [index: string]: string;
}

/**
 * Convert options from Request to Fetch format
 * @private
 * @param reqOpts Request options
 */
function requestToFetchOptions(reqOpts: r.Options) {
  const options: f.RequestInit = {
    method: reqOpts.method || 'GET',
    ...reqOpts.timeout && {timeout: reqOpts.timeout},
    ...reqOpts.gzip && {compress: reqOpts.gzip},
  };

  if (typeof reqOpts.json === 'object') {
    // Add Content-type: application/json header
    if (!reqOpts.headers) {
      reqOpts.headers = {};
    }
    reqOpts.headers['Content-Type'] = 'application/json';

    // Set body to JSON representation of value
    options.body = JSON.stringify(reqOpts.json);
  } else {
    if (typeof reqOpts.body !== 'string') {
      options.body = JSON.stringify(reqOpts.body);
    } else {
      options.body = reqOpts.body;
    }
  }

  options.headers = reqOpts.headers as Headers;

  let uri = ((reqOpts as r.OptionsWithUri).uri ||
             (reqOpts as r.OptionsWithUrl).url) as string;
  if (reqOpts.useQuerystring === true || typeof reqOpts.qs === 'object') {
    const qs = require('querystring');
    const params = qs.stringify(reqOpts.qs);
    uri = uri + '?' + params;
  }

  if (reqOpts.proxy || process.env.HTTP_PROXY || process.env.HTTPS_PROXY) {
    const proxy = (process.env.HTTP_PROXY || process.env.HTTPS_PROXY)!;
    options.agent = new HttpsProxyAgent(proxy);
  }

  return {uri, options};
}

/**
 * Convert a response from `fetch` to `request` format.
 * @param res The Fetch response
 */
function fetchToRequestResponse(res: f.Response) {
  return {
    statusCode: res.status,
    statusMessage: res.statusText,
  } as r.Response;
<<<<<<< HEAD
  return response;
};

// Mimics `request`. Can be used as `request(options, callback)`
// or `request.defaults(opts)(options, callback)`
interface TeenyRequest {
  (reqOpts: r.Options, callback: r.RequestCallback): void;
  (reqOpts: r.Options): PassThrough;
  defaults:
      ((options: r.Options) =>
           ((reqOpts: r.Options, callback?: r.RequestCallback) => void));
}

// create POST body from two parts as multipart/related content-type
const createMultipartStream =
    (boundary: string, multipart: r.RequestPart[]) => {
      const finale = `--${boundary}--`;
      const stream: PassThrough = new PassThrough();

      for (const part of multipart) {
        const preamble = `--${boundary}\r\nContent-Type: ${
            (part as {['Content-Type']?: string})['Content-Type']}\r\n\r\n`;
        stream.write(preamble);
        if (typeof part.body === 'string') {
          stream.write(part.body);
          stream.write('\r\n');
        } else {
          part.body.pipe(stream, {end: false});
          part.body.on('end', () => {
            stream.write('\r\n');
            stream.write(finale);
            stream.end();
          });
        }
      }
      return stream;
    };

const teenyRequest =
    ((reqOpts: r.Options, callback?: r.RequestCallback) => {
      const [uri, options] = requestToFetchOptions(reqOpts);

      const multipart: r.RequestPart[] = reqOpts.multipart as r.RequestPart[];
      if (reqOpts.multipart && multipart.length === 2) {
        if (!callback) {
          console.log('Error, multipart without callback not implemented.');
          return;
        }
        const boundary: string = uuid.v4();
        (options.headers as Headers)['Content-Type'] =
            `multipart/related; boundary=${boundary}`;
        options.body = createMultipartStream(boundary, multipart);

        // Multipart upload
        fetch(uri as string, options as f.RequestInit)
            .then((res: f.Response) => {
              const header: string|null = res.headers.get('content-type');
              const response = fetchToRequestResponse(res);
              const body = response.body;
              if (header === 'application/json' ||
                  header === 'application/json; charset=utf-8') {
                res.json()
                    .then(json => {
                      response.body = json;
                      callback(null, response, json);
                    })
                    .catch((err: Error) => {
                      callback(err, response, body);
                    });
                return;
              }

              res.text()
                  .then(text => {
                    response.body = text;
                    callback(null, response, text);
                  })
                  .catch(err => {
                    callback(err, response, body);
                  });
            })
            .catch((err: Error) => {
              callback(err, null!, null);
            });
        return;
      }

      if (callback === undefined) {  // Stream mode
        const requestStream: PassThrough = new PassThrough();
        options.compress = false;
        fetch(uri as string, options as f.RequestInit)
            .then((res: f.Response) => {
              if (!res.ok) {
                res.text()
                    .then(text => {
                      // tslint:disable-next-line:no-any
                      const error: any = new Error(text);
                      error.code = res.status;
                      requestStream.emit('error', error);
                      return;
                    })
                    .catch(error => {
                      requestStream.emit('error', error);
                    });
                return;
              }

              res.body.on('error', err => {
                console.log('whoa there was an error, passing it on: ' + err);
                requestStream.emit('error', err);
              });

              const headers = Object.assign({}, res.headers.raw());

              requestStream.emit('response', {
                headers,
                statusCode: res.status,
                statusMessage: res.statusText,
              });
            })
            .catch((err: Error) => {
              console.log('such a nice error:' + err);
              requestStream.emit('error', err);
            });
=======
}

/**
 * create POST body from two parts as multipart/related content-type
 * @param boundary
 * @param multipart
 */
function createMultipartStream(boundary: string, multipart: r.RequestPart[]) {
  const finale = `--${boundary}--`;
  const stream: PassThrough = new PassThrough();

  for (const part of multipart) {
    const preamble = `--${boundary}\r\nContent-Type: ${
        (part as {['Content-Type']?: string})['Content-Type']}\r\n\r\n`;
    stream.write(preamble);
    if (typeof part.body === 'string') {
      stream.write(part.body);
      stream.write('\r\n');
    } else {
      part.body.pipe(stream, {end: false});
      part.body.on('end', () => {
        stream.write('\r\n');
        stream.write(finale);
        stream.end();
      });
    }
  }
  return stream;
}


function teenyRequest(reqOpts: r.Options, callback?: r.RequestCallback) {
  const {uri, options} = requestToFetchOptions(reqOpts);
>>>>>>> 71fc62bf

  const multipart: r.RequestPart[] = reqOpts.multipart as r.RequestPart[];
  if (reqOpts.multipart && multipart.length === 2) {
    if (!callback) {
      console.log('Error, multipart without callback not implemented.');
      return;
    }
    const boundary: string = uuid.v4();
    (options.headers as Headers)['Content-Type'] =
        `multipart/related; boundary=${boundary}`;
    options.body = createMultipartStream(boundary, multipart);

    // Multipart upload
    fetch(uri as string, options as f.RequestInit)
        .then(res => {
          const header: string|null = res.headers.get('content-type');
          const response = fetchToRequestResponse(res);
          const body = response.body;
          if (header === 'application/json' ||
              header === 'application/json; charset=utf-8') {
            res.json()
                .then(json => {
                  response.body = json;
                  callback(null, response, json);
                })
                .catch((err: Error) => {
                  callback(err, response, body);
                });
            return;
          }

          res.text()
              .then(text => {
                response.body = text;
                callback(null, response, text);
              })
              .catch(err => {
                callback(err, response, body);
              });
        })
        .catch((err: Error) => {
          callback(err, null!, null);
        });
    return;
  }

  if (callback === undefined) {  // Stream mode
    const requestStream = new PassThrough();
    options.compress = false;
    fetch(uri, options)
        .then(res => {
          if (!res.ok) {
            res.text()
                .then(text => {
                  const error = new RequestError(text);
                  error.code = res.status;
                  requestStream.emit('error', error);
                  return;
                })
                .catch(error => {
                  requestStream.emit('error', error);
                });
            return;
          }

          const encoding = res.headers.get('content-encoding');
          res.body.on('error', err => {
            console.log('whoa there was an error, passing it on: ' + err);
            requestStream.emit('error', err);
          });

          // tslint:disable-next-line:no-any
          (res.body as any).toJSON = () => {
            const headers: Headers|
                {} = {...(encoding && {'content-encoding': encoding})};
            return {headers};
          };

          requestStream.emit('response', res.body);
        })
        .catch((err: Error) => {
          console.log('such a nice error:' + err);
          requestStream.emit('error', err);
        });

    // fetch doesn't supply the raw HTTP stream, instead it
    // returns a PassThrough piped from the HTTP response
    // stream.
    return requestStream;
  }
  // GET or POST with callback
  fetch(uri, options)
      .then(res => {
        const header = res.headers.get('content-type');
        const response = fetchToRequestResponse(res);
        const body = response.body;
        if (header === 'application/json' ||
            header === 'application/json; charset=utf-8') {
          if (response.statusCode === 204) {
            // Probably a DELETE
            callback(null, response, body);
            return;
          }
          res.json()
              .then(json => {
                response.body = json;
                callback(null, response, json);
              })
              .catch((err: Error) => {
                callback(err, response, body);
              });
          return;
        }

        res.text()
            .then(text => {
              const response = fetchToRequestResponse(res);
              response.body = text;
              callback(null, response, text);
            })
            .catch(err => {
              callback(err, response, body);
            });
      })
      .catch((err: Error) => {
        callback(err, null!, null);
      });
  return;
}

teenyRequest.defaults = (defaults: r.Options) => {
  return (reqOpts: r.Options, callback?: r.RequestCallback): PassThrough|
      void => {
        const opts = {...defaults, ...reqOpts};
        if (callback === undefined) {
          return teenyRequest(opts);
        } else {
          teenyRequest(opts, callback);
        }
      };
};

export {teenyRequest};<|MERGE_RESOLUTION|>--- conflicted
+++ resolved
@@ -70,132 +70,6 @@
     statusCode: res.status,
     statusMessage: res.statusText,
   } as r.Response;
-<<<<<<< HEAD
-  return response;
-};
-
-// Mimics `request`. Can be used as `request(options, callback)`
-// or `request.defaults(opts)(options, callback)`
-interface TeenyRequest {
-  (reqOpts: r.Options, callback: r.RequestCallback): void;
-  (reqOpts: r.Options): PassThrough;
-  defaults:
-      ((options: r.Options) =>
-           ((reqOpts: r.Options, callback?: r.RequestCallback) => void));
-}
-
-// create POST body from two parts as multipart/related content-type
-const createMultipartStream =
-    (boundary: string, multipart: r.RequestPart[]) => {
-      const finale = `--${boundary}--`;
-      const stream: PassThrough = new PassThrough();
-
-      for (const part of multipart) {
-        const preamble = `--${boundary}\r\nContent-Type: ${
-            (part as {['Content-Type']?: string})['Content-Type']}\r\n\r\n`;
-        stream.write(preamble);
-        if (typeof part.body === 'string') {
-          stream.write(part.body);
-          stream.write('\r\n');
-        } else {
-          part.body.pipe(stream, {end: false});
-          part.body.on('end', () => {
-            stream.write('\r\n');
-            stream.write(finale);
-            stream.end();
-          });
-        }
-      }
-      return stream;
-    };
-
-const teenyRequest =
-    ((reqOpts: r.Options, callback?: r.RequestCallback) => {
-      const [uri, options] = requestToFetchOptions(reqOpts);
-
-      const multipart: r.RequestPart[] = reqOpts.multipart as r.RequestPart[];
-      if (reqOpts.multipart && multipart.length === 2) {
-        if (!callback) {
-          console.log('Error, multipart without callback not implemented.');
-          return;
-        }
-        const boundary: string = uuid.v4();
-        (options.headers as Headers)['Content-Type'] =
-            `multipart/related; boundary=${boundary}`;
-        options.body = createMultipartStream(boundary, multipart);
-
-        // Multipart upload
-        fetch(uri as string, options as f.RequestInit)
-            .then((res: f.Response) => {
-              const header: string|null = res.headers.get('content-type');
-              const response = fetchToRequestResponse(res);
-              const body = response.body;
-              if (header === 'application/json' ||
-                  header === 'application/json; charset=utf-8') {
-                res.json()
-                    .then(json => {
-                      response.body = json;
-                      callback(null, response, json);
-                    })
-                    .catch((err: Error) => {
-                      callback(err, response, body);
-                    });
-                return;
-              }
-
-              res.text()
-                  .then(text => {
-                    response.body = text;
-                    callback(null, response, text);
-                  })
-                  .catch(err => {
-                    callback(err, response, body);
-                  });
-            })
-            .catch((err: Error) => {
-              callback(err, null!, null);
-            });
-        return;
-      }
-
-      if (callback === undefined) {  // Stream mode
-        const requestStream: PassThrough = new PassThrough();
-        options.compress = false;
-        fetch(uri as string, options as f.RequestInit)
-            .then((res: f.Response) => {
-              if (!res.ok) {
-                res.text()
-                    .then(text => {
-                      // tslint:disable-next-line:no-any
-                      const error: any = new Error(text);
-                      error.code = res.status;
-                      requestStream.emit('error', error);
-                      return;
-                    })
-                    .catch(error => {
-                      requestStream.emit('error', error);
-                    });
-                return;
-              }
-
-              res.body.on('error', err => {
-                console.log('whoa there was an error, passing it on: ' + err);
-                requestStream.emit('error', err);
-              });
-
-              const headers = Object.assign({}, res.headers.raw());
-
-              requestStream.emit('response', {
-                headers,
-                statusCode: res.status,
-                statusMessage: res.statusText,
-              });
-            })
-            .catch((err: Error) => {
-              console.log('such a nice error:' + err);
-              requestStream.emit('error', err);
-            });
-=======
 }
 
 /**
@@ -226,10 +100,10 @@
   return stream;
 }
 
-
-function teenyRequest(reqOpts: r.Options, callback?: r.RequestCallback) {
+function teenyRequest(reqOpts: r.Options): PassThrough;
+function teenyRequest(reqOpts: r.Options, callback: r.RequestCallback): void;
+function teenyRequest(reqOpts: r.Options, callback?: r.RequestCallback): PassThrough|void {
   const {uri, options} = requestToFetchOptions(reqOpts);
->>>>>>> 71fc62bf
 
   const multipart: r.RequestPart[] = reqOpts.multipart as r.RequestPart[];
   if (reqOpts.multipart && multipart.length === 2) {
@@ -295,20 +169,18 @@
             return;
           }
 
-          const encoding = res.headers.get('content-encoding');
           res.body.on('error', err => {
             console.log('whoa there was an error, passing it on: ' + err);
             requestStream.emit('error', err);
           });
 
-          // tslint:disable-next-line:no-any
-          (res.body as any).toJSON = () => {
-            const headers: Headers|
-                {} = {...(encoding && {'content-encoding': encoding})};
-            return {headers};
-          };
-
-          requestStream.emit('response', res.body);
+          const headers = Object.assign({}, res.headers.raw());
+
+          requestStream.emit('response', {
+            headers,
+            statusCode: res.status,
+            statusMessage: res.statusText,
+          });
         })
         .catch((err: Error) => {
           console.log('such a nice error:' + err);
